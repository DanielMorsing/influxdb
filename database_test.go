package influxdb_test

import (
	"reflect"
	"strings"
	"testing"
	"time"

	"code.google.com/p/go.crypto/bcrypt"
	"github.com/influxdb/influxdb"
	"github.com/influxdb/influxdb/influxql"
)

// Ensure the server can create a new user.
func TestDatabase_CreateUser(t *testing.T) {
	s := OpenServer(NewMessagingClient())
	defer s.Close()

	// Create a database.
	if err := s.CreateDatabase("foo"); err != nil {
		t.Fatal(err)
	}

	// Create a user on the database.
	if err := s.Database("foo").CreateUser("susy", "pass", nil, nil); err != nil {
		t.Fatal(err)
	}
	s.Restart()

	// Verify that the user exists.
	if u := s.Database("foo").User("susy"); u == nil {
		t.Fatalf("user not found")
	} else if u.Name != "susy" {
		t.Fatalf("username mismatch: %v", u.Name)
	} else if bcrypt.CompareHashAndPassword([]byte(u.Hash), []byte("pass")) != nil {
		t.Fatal("invalid password")
	}
}

// Ensure the server returns an error when creating a user without a name.
func TestDatabase_CreateUser_ErrUsernameRequired(t *testing.T) {
	s := OpenServer(NewMessagingClient())
	defer s.Close()
	if err := s.CreateDatabase("foo"); err != nil {
		t.Fatal(err)
	}
	if err := s.Database("foo").CreateUser("", "pass", nil, nil); err != influxdb.ErrUsernameRequired {
		t.Fatal(err)
	}
}

// Ensure the server returns an error when creating a user with an invalid name.
func TestDatabase_CreateUser_ErrInvalidUsername(t *testing.T) {
	s := OpenServer(NewMessagingClient())
	defer s.Close()
	if err := s.CreateDatabase("foo"); err != nil {
		t.Fatal(err)
	}
	if err := s.Database("foo").CreateUser("my%user", "pass", nil, nil); err != influxdb.ErrInvalidUsername {
		t.Fatal(err)
	}
}

// Ensure the server returns an error when creating a user after the db is dropped.
func TestDatabase_CreateUser_ErrDatabaseNotFound(t *testing.T) {
	s := OpenServer(NewMessagingClient())
	defer s.Close()

	// Create database.
	if err := s.CreateDatabase("foo"); err != nil {
		t.Fatal(err)
	}
	db := s.Database("foo")

	// Drop the database.
	if err := s.DeleteDatabase("foo"); err != nil {
		t.Fatal(err)
	}

	// Create a user using the old database reference.
	if err := db.CreateUser("susy", "pass", nil, nil); err != influxdb.ErrDatabaseNotFound {
		t.Fatal(err)
	}
}

// Ensure the server returns an error when creating a duplicate user.
func TestDatabase_CreateUser_ErrUserExists(t *testing.T) {
	s := OpenServer(NewMessagingClient())
	defer s.Close()

	// Create database.
	if err := s.CreateDatabase("foo"); err != nil {
		t.Fatal(err)
	}
	db := s.Database("foo")

	// Create a user a user. Then create the user again.
	if err := db.CreateUser("susy", "pass", nil, nil); err != nil {
		t.Fatal(err)
	}
	if err := db.CreateUser("susy", "pass", nil, nil); err != influxdb.ErrUserExists {
		t.Fatal(err)
	}
}

// Ensure the server can delete an existing user.
func TestDatabase_DeleteUser(t *testing.T) {
	s := OpenServer(NewMessagingClient())
	defer s.Close()

	// Create a database and user.
	s.CreateDatabase("foo")
	db := s.Database("foo")
	if err := db.CreateUser("susy", "pass", nil, nil); err != nil {
		t.Fatal(err)
	} else if db.User("susy") == nil {
		t.Fatal("user not created")
	}

	// Remove user from database.
	if err := db.DeleteUser("susy"); err != nil {
		t.Fatal(err)
	} else if db.User("susy") != nil {
		t.Fatal("user not deleted")
	}
	s.Restart()

	if s.Database("foo").User("susy") != nil {
		t.Fatal("user not deleted after restart")
	}
}

// Ensure the server returns an error when delete a user without a name.
func TestDatabase_DeleteUser_ErrUsernameRequired(t *testing.T) {
	s := OpenServer(NewMessagingClient())
	defer s.Close()
	s.CreateDatabase("foo")
	if err := s.Database("foo").DeleteUser(""); err != influxdb.ErrUsernameRequired {
		t.Fatal(err)
	}
}

// Ensure the server returns an error when deleting a user after the db is dropped.
func TestDatabase_DeleteUser_ErrDatabaseNotFound(t *testing.T) {
	s := OpenServer(NewMessagingClient())
	defer s.Close()

	// Create & delete the database.
	s.CreateDatabase("foo")
	db := s.Database("foo")
	s.DeleteDatabase("foo")

	// Delete a user using the old database reference.
	if err := db.DeleteUser("susy"); err != influxdb.ErrDatabaseNotFound {
		t.Fatal(err)
	}
}

// Ensure the server returns an error when deleting a non-existent user.
func TestDatabase_DeleteUser_ErrUserNotFound(t *testing.T) {
	s := OpenServer(NewMessagingClient())
	defer s.Close()
	s.CreateDatabase("foo")
	if err := s.Database("foo").DeleteUser("no_such_user"); err != influxdb.ErrUserNotFound {
		t.Fatal(err)
	}
}

// Ensure the server can change the password of a user.
func TestDatabase_ChangePassword(t *testing.T) {
	s := OpenServer(NewMessagingClient())
	defer s.Close()

	// Create a database and user.
	s.CreateDatabase("foo")
	db := s.Database("foo")
	if err := db.CreateUser("susy", "pass", nil, nil); err != nil {
		t.Fatal(err)
	} else if bcrypt.CompareHashAndPassword([]byte(db.User("susy").Hash), []byte("pass")) != nil {
		t.Fatal("invalid initial password")
	}

	// Update user password.
	if err := db.ChangePassword("susy", "newpass"); err != nil {
		t.Fatal(err)
	} else if bcrypt.CompareHashAndPassword([]byte(db.User("susy").Hash), []byte("newpass")) != nil {
		t.Fatal("invalid new password")
	}
	s.Restart()

	if bcrypt.CompareHashAndPassword([]byte(s.Database("foo").User("susy").Hash), []byte("newpass")) != nil {
		t.Fatal("invalid new password after restart")
	}
}

// Ensure the database can return a list of all users.
func TestDatabase_Users(t *testing.T) {
	s := OpenServer(NewMessagingClient())
	defer s.Close()

	// Create two databases with users.
	s.CreateDatabase("foo")
	s.Database("foo").CreateUser("susy", "pass", nil, nil)
	s.Database("foo").CreateUser("john", "pass", nil, nil)
	s.CreateDatabase("bar")
	s.Database("bar").CreateUser("jimmy", "pass", nil, nil)
	s.Restart()

	// Retrieve a list of all users for "foo" (sorted by name).
	if a := s.Database("foo").Users(); len(a) != 2 {
		t.Fatalf("unexpected user count: %d", len(a))
	} else if a[0].Name != "john" {
		t.Fatalf("unexpected user(0): %s", a[0].Name)
	} else if a[1].Name != "susy" {
		t.Fatalf("unexpected user(1): %s", a[1].Name)
	}
}

// Ensure the database can create a new retention policy.
func TestDatabase_CreateRetentionPolicy(t *testing.T) {
	s := OpenServer(NewMessagingClient())
	defer s.Close()

	// Create a database.
	if err := s.CreateDatabase("foo"); err != nil {
		t.Fatal(err)
	}

	// Create a retention policy on the database.
	rp := &influxdb.RetentionPolicy{
		Name:     "bar",
		Duration: time.Hour,
		ReplicaN: 2,
		SplitN:   3,
	}
	if err := s.Database("foo").CreateRetentionPolicy(rp); err != nil {
		t.Fatal(err)
	}
	s.Restart()

	// Verify that the policy exists.
	if o := s.Database("foo").RetentionPolicy("bar"); o == nil {
		t.Fatalf("retention policy not found")
	} else if !reflect.DeepEqual(rp, o) {
		t.Fatalf("retention policy mismatch: %#v", o)
	}
}

// Ensure the server returns an error when creating a retention policy after db is dropped.
func TestDatabase_CreateRetentionPolicy_ErrDatabaseNotFound(t *testing.T) {
	s := OpenServer(NewMessagingClient())
	defer s.Close()

	// Create a database & drop it.
	s.CreateDatabase("foo")
	db := s.Database("foo")
	s.DeleteDatabase("foo")

	// Create a retention policy on the database.
	if err := db.CreateRetentionPolicy(&influxdb.RetentionPolicy{Name: "bar"}); err != influxdb.ErrDatabaseNotFound {
		t.Fatal(err)
	}
}

// Ensure the server returns an error when creating a retention policy without a name.
func TestDatabase_CreateRetentionPolicy_ErrRetentionPolicyNameRequired(t *testing.T) {
	s := OpenServer(NewMessagingClient())
	defer s.Close()
	s.CreateDatabase("foo")
	if err := s.Database("foo").CreateRetentionPolicy(&influxdb.RetentionPolicy{Name: ""}); err != influxdb.ErrRetentionPolicyNameRequired {
		t.Fatal(err)
	}
}

// Ensure the server returns an error when creating a duplicate retention policy.
func TestDatabase_CreateRetentionPolicy_ErrRetentionPolicyExists(t *testing.T) {
	s := OpenServer(NewMessagingClient())
	defer s.Close()
	s.CreateDatabase("foo")
	s.Database("foo").CreateRetentionPolicy(&influxdb.RetentionPolicy{Name: "bar"})
	if err := s.Database("foo").CreateRetentionPolicy(&influxdb.RetentionPolicy{Name: "bar"}); err != influxdb.ErrRetentionPolicyExists {
		t.Fatal(err)
	}
}

// Ensure the server can delete an existing retention policy.
func TestDatabase_DeleteRetentionPolicy(t *testing.T) {
	s := OpenServer(NewMessagingClient())
	defer s.Close()

	// Create a database and retention policy.
	s.CreateDatabase("foo")
	db := s.Database("foo")
	if err := db.CreateRetentionPolicy(&influxdb.RetentionPolicy{Name: "bar"}); err != nil {
		t.Fatal(err)
	} else if db.RetentionPolicy("bar") == nil {
		t.Fatal("retention policy not created")
	}

	// Remove retention policy from database.
	if err := db.DeleteRetentionPolicy("bar"); err != nil {
		t.Fatal(err)
	} else if db.RetentionPolicy("bar") != nil {
		t.Fatal("retention policy not deleted")
	}
	s.Restart()

	if s.Database("foo").RetentionPolicy("bar") != nil {
		t.Fatal("retention policy not deleted after restart")
	}
}

// Ensure the server returns an error when deleting a retention policy after db is dropped.
func TestDatabase_DeleteRetentionPolicy_ErrDatabaseNotFound(t *testing.T) {
	s := OpenServer(NewMessagingClient())
	defer s.Close()

	// Create a database & drop it.
	s.CreateDatabase("foo")
	db := s.Database("foo")
	s.DeleteDatabase("foo")

	// Delete retention policy on the database.
	if err := db.DeleteRetentionPolicy("bar"); err != influxdb.ErrDatabaseNotFound {
		t.Fatal(err)
	}
}

// Ensure the server returns an error when deleting a retention policy without a name.
func TestDatabase_DeleteRetentionPolicy_ErrRetentionPolicyNameRequired(t *testing.T) {
	s := OpenServer(NewMessagingClient())
	defer s.Close()
	s.CreateDatabase("foo")
	if err := s.Database("foo").DeleteRetentionPolicy(""); err != influxdb.ErrRetentionPolicyNameRequired {
		t.Fatal(err)
	}
}

// Ensure the server returns an error when deleting a non-existent retention policy.
func TestDatabase_DeleteRetentionPolicy_ErrRetentionPolicyNotFound(t *testing.T) {
	s := OpenServer(NewMessagingClient())
	defer s.Close()
	s.CreateDatabase("foo")
	if err := s.Database("foo").DeleteRetentionPolicy("no_such_policy"); err != influxdb.ErrRetentionPolicyNotFound {
		t.Fatal(err)
	}
}

// Ensure the server can set the default retention policy
func TestDatabase_SetDefaultRetentionPolicy(t *testing.T) {
	s := OpenServer(NewMessagingClient())
	defer s.Close()
	s.CreateDatabase("foo")
	db := s.Database("foo")

	rp := &influxdb.RetentionPolicy{Name: "bar"}
	if err := db.CreateRetentionPolicy(rp); err != nil {
		t.Fatal(err)
	} else if db.RetentionPolicy("bar") == nil {
		t.Fatal("retention policy not created")
	}

	// Set bar as default
	if err := db.SetDefaultRetentionPolicy("bar"); err != nil {
		t.Fatal(err)
	}

	o := db.DefaultRetentionPolicy()
	if o == nil {
		t.Fatal("default policy not set")
	} else if !reflect.DeepEqual(rp, o) {
		t.Fatalf("retention policy mismatch: %#v", o)
	}

	s.Restart()

	o = s.Database("foo").DefaultRetentionPolicy()
	if o == nil {
		t.Fatal("default policy not kept after restart")
	} else if !reflect.DeepEqual(rp, o) {
		t.Fatalf("retention policy mismatch after restart: %#v", o)
	}
}

// Ensure the server returns an error when setting the deafult retention policy to a non-existant one.
func TestDatabase_SetDefaultRetentionPolicy_ErrRetentionPolicyNotFound(t *testing.T) {
	s := OpenServer(NewMessagingClient())
	defer s.Close()
	s.CreateDatabase("foo")
	if err := s.Database("foo").SetDefaultRetentionPolicy("no_such_policy"); err != influxdb.ErrRetentionPolicyNotFound {
		t.Fatal(err)
	}
}

// Ensure the database can write data to the database.
func TestDatabase_WriteSeries(t *testing.T) {
	s := OpenServer(NewMessagingClient())
	defer s.Close()
	s.CreateDatabase("foo")
	db := s.Database("foo")
	db.CreateRetentionPolicy(&influxdb.RetentionPolicy{Name: "myspace", Duration: 1 * time.Hour})
	db.CreateUser("susy", "pass", nil, nil)

	// Write series with one point to the database.
	timestamp := mustParseTime("2000-01-01T00:00:00Z")

	name := "cpu_load"
	tags := map[string]string{"host": "servera.influx.com", "region": "uswest"}
	values := map[string]interface{}{"value": 23.2}

	if err := db.WriteSeries("myspace", name, tags, timestamp, values); err != nil {
		t.Fatal(err)
	}

	t.Skip("pending")
	// TODO: Execute a query and record all series found.
	// q := mustParseQuery(`select myval from cpu_load`)
	// if err := db.ExecuteQuery(q); err != nil {
	// 	t.Fatal(err)
	// }
}

// mustParseQuery parses a query string into a query object. Panic on error.
func mustParseQuery(s string) *influxql.Query {
	q, err := influxql.NewParser(strings.NewReader(s)).ParseQuery()
	if err != nil {
		panic(err.Error())
	}
	return q
}

<<<<<<< HEAD
// mustParseSelectStatement parses a single select statement.
func mustParseSelectStatement(s string) *influxql.SelectStatement {
	stmt, err := influxql.NewParser(strings.NewReader(s)).ParseStatement()
	if err != nil {
		panic(err.Error())
	}
	return stmt.(*influxql.SelectStatement)
=======
func TestDatabase_CreateShardIfNotExist(t *testing.T) {
	s := OpenServer(NewMessagingClient())
	defer s.Close()
	s.CreateDatabase("foo")
	db := s.Database("foo")

	if err := db.CreateRetentionPolicy(&influxdb.RetentionPolicy{Name: "bar"}); err != nil {
		t.Fatal(err)
	}

	if _, err := db.CreateShardsIfNotExists("bar", time.Time{}); err != nil {
		t.Fatal(err)
	}

	ss := db.Shards()
	if len(ss) != 1 {
		t.Fatalf("expected 1 shard but found %d", len(ss))
	}
>>>>>>> 1e8e1f22
}<|MERGE_RESOLUTION|>--- conflicted
+++ resolved
@@ -420,6 +420,104 @@
 	// }
 }
 
+func TestDatabase_CreateShardIfNotExist(t *testing.T) {
+	s := OpenServer(NewMessagingClient())
+	defer s.Close()
+	s.CreateDatabase("foo")
+	db := s.Database("foo")
+
+	if err := db.CreateRetentionPolicy(&influxdb.RetentionPolicy{Name: "bar"}); err != nil {
+		t.Fatal(err)
+	}
+
+	if _, err := db.CreateShardsIfNotExists("bar", time.Time{}); err != nil {
+		t.Fatal(err)
+	}
+
+	ss := db.Shards()
+	if len(ss) != 1 {
+		t.Fatalf("expected 1 shard but found %d", len(ss))
+	}
+}
+
+// Ensure the database can plan and execute a SELECT statement.
+func TestDatabase_Execute(t *testing.T) {
+	s := OpenServer(NewMessagingClient())
+	defer s.Close()
+
+	// Create database.
+	s.CreateDatabase("foo")
+	db := s.Database("foo")
+	db.CreateRetentionPolicy(&influxdb.RetentionPolicy{Name: "myspace", Duration: 1 * time.Hour})
+	db.CreateUser("susy", "pass", nil, nil)
+
+	// Seed database with data.
+	for i, p := range []struct {
+		name      string
+		timestamp time.Time
+		tags      map[string]string
+		values    map[string]interface{}
+	}{
+		{"cpu", mustParseTime("2000-01-01T00:00:00Z"), {"host": "influxdb.org"}, {"value": 100}},
+	} {
+		if err := db.WriteSeries("myspace", p.name, p.tags, p.timestamp, p.values); err != nil {
+			t.Fatalf("%d. write series: %s", i, err)
+		}
+	}
+
+	// Set up a list of example queries with their expected result set.
+	var tests = []struct {
+		q   string
+		res []*influxdb.Row
+	}{
+		// 0. Simple count.
+		{
+			q: `SELECT count(value) FROM cpu`,
+			res: []*influxdb.Row{
+				{Name: "cpu", Tags: {"host": "influxdb.org"}, Values: {"value": 100}},
+			},
+		},
+
+		/*
+			// 1. Sum grouped by time.
+			{
+				q:   `SELECT sum(value) FROM cpu GROUP BY time(1m)`,
+				res: [][]interface{}{{-1}},
+			},
+
+			// 2. Mean grouped by tag.
+			{
+				q:   `SELECT mean(value) from cpu where region = 'uswest'`,
+				res: [][]interface{}{{-1}},
+			},
+		*/
+	}
+
+	// Iterate over each test, parse the query, plan & execute the statement.
+	// Retrieve all the result rows and compare with the expected result.
+	for i, tt := range tests {
+		// Plan and execute.
+		q := mustParseSelectStatement(tt.q)
+		ch, err := p.Plan(q).Execute()
+		if err != nil {
+			t.Errorf("%d. %q: execute error: %s", i, tt.q, err)
+			continue
+		}
+
+		// Collect all the results.
+		var res [][]interface{}
+		for row := range ch {
+			res = append(res, row)
+		}
+
+		// Compare the results to what is expected.
+		if !reflect.DeepEqual(tt.res, res) {
+			t.Errorf("%d. %q: result mismatch:\n\nexp=%#v\n\ngot=%#v\n\n", i, tt.q, tt.res, res)
+			continue
+		}
+	}
+}
+
 // mustParseQuery parses a query string into a query object. Panic on error.
 func mustParseQuery(s string) *influxql.Query {
 	q, err := influxql.NewParser(strings.NewReader(s)).ParseQuery()
@@ -427,34 +525,4 @@
 		panic(err.Error())
 	}
 	return q
-}
-
-<<<<<<< HEAD
-// mustParseSelectStatement parses a single select statement.
-func mustParseSelectStatement(s string) *influxql.SelectStatement {
-	stmt, err := influxql.NewParser(strings.NewReader(s)).ParseStatement()
-	if err != nil {
-		panic(err.Error())
-	}
-	return stmt.(*influxql.SelectStatement)
-=======
-func TestDatabase_CreateShardIfNotExist(t *testing.T) {
-	s := OpenServer(NewMessagingClient())
-	defer s.Close()
-	s.CreateDatabase("foo")
-	db := s.Database("foo")
-
-	if err := db.CreateRetentionPolicy(&influxdb.RetentionPolicy{Name: "bar"}); err != nil {
-		t.Fatal(err)
-	}
-
-	if _, err := db.CreateShardsIfNotExists("bar", time.Time{}); err != nil {
-		t.Fatal(err)
-	}
-
-	ss := db.Shards()
-	if len(ss) != 1 {
-		t.Fatalf("expected 1 shard but found %d", len(ss))
-	}
->>>>>>> 1e8e1f22
 }